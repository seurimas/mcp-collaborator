--- conflicted
+++ resolved
@@ -5,42 +5,10 @@
 import os
 from typing import Any, Dict, List, Optional, Tuple
 
-<<<<<<< HEAD
-from mcp_text_editor.models import DeleteTextFileContentsRequest, EditPatch, FileRanges
-
-logger = logging.getLogger(__name__)
-
-
-def _create_error_response(
-    error_message: str,
-    content_hash: Optional[str] = None,
-    file_path: Optional[str] = None,
-) -> Dict[str, Any]:
-    """Create a standardized error response.
-
-    Args:
-        error_message (str): The error message to include
-        content_hash (Optional[str], optional): Hash of the current content if available
-        file_path (Optional[str], optional): File path to use as dictionary key
-
-    Returns:
-        Dict[str, Any]: Standardized error response structure
-    """
-    error_response = {
-        "result": "error",
-        "reason": error_message,
-        "hash": content_hash,
-    }
-
-    if file_path:
-        return {file_path: error_response}
-    return error_response
-=======
 from .models import DeleteTextFileContentsRequest, EditPatch, FileRanges
 from .service import TextEditorService
 
 logger = logging.getLogger(__name__)
->>>>>>> 32cba5b6
 
 
 class TextEditor:
@@ -284,38 +252,23 @@
         self._validate_file_path(file_path)
         try:
             if not os.path.exists(file_path):
-<<<<<<< HEAD
-                if expected_hash not in ["", None]:  # Allow null hash
-                    return {
-                        "result": "error",
-                        "reason": "File not found and non-empty hash provided",
-                    }
-=======
                 if expected_file_hash not in ["", None]:  # Allow null hash
                     return self.create_error_response(
                         "File not found and non-empty hash provided",
                         suggestion="append",
                         hint="For new files, please consider using append_text_file_contents",
                     )
->>>>>>> 32cba5b6
                 # Create parent directories if they don't exist
                 parent_dir = os.path.dirname(file_path)
                 if parent_dir:
                     try:
                         os.makedirs(parent_dir, exist_ok=True)
                     except OSError as e:
-<<<<<<< HEAD
-                        return {
-                            "result": "error",
-                            "reason": f"Failed to create directory: {str(e)}",
-                        }
-=======
                         return self.create_error_response(
                             f"Failed to create directory: {str(e)}",
                             suggestion="patch",
                             hint="Please check file permissions and try again",
                         )
->>>>>>> 32cba5b6
                 # Initialize empty state for new file
                 current_file_content = ""
                 current_file_hash = ""
@@ -324,17 +277,10 @@
             else:
                 # Read current file content and verify hash
                 (
-<<<<<<< HEAD
-                    current_content,
-                    _,
-                    _,
-                    current_hash,
-=======
                     current_file_content,
                     _,
                     _,
                     current_file_hash,
->>>>>>> 32cba5b6
                     total_lines,
                     _,
                 ) = await self.read_file_contents(file_path, encoding=encoding)
@@ -344,18 +290,6 @@
                     current_file_content = ""
                     current_file_hash = ""
                     lines = []
-<<<<<<< HEAD
-                elif current_content and expected_hash == "":
-                    return {
-                        "result": "error",
-                        "reason": "Unexpected error - Cannot treat existing file as new",
-                    }
-                elif current_hash != expected_hash:
-                    return {
-                        "result": "error",
-                        "reason": "FileHash mismatch - Please use get_text_file_contents tool to get current content and hashes, then retry with the updated hashes.",
-                    }
-=======
                 elif current_file_content and expected_file_hash == "":
                     return self.create_error_response(
                         "Unexpected error - Cannot treat existing file as new",
@@ -369,7 +303,6 @@
                         suggestion=suggestion,
                         hint=hint,
                     )
->>>>>>> 32cba5b6
                 else:
                     lines = current_file_content.splitlines(keepends=True)
                     lines = current_file_content.splitlines(keepends=True)
@@ -399,18 +332,11 @@
                     if (start1 <= end2 and end1 >= start2) or (
                         start2 <= end1 and end2 >= start1
                     ):
-<<<<<<< HEAD
-                        return {
-                            "result": "error",
-                            "reason": "Overlapping patches detected",
-                        }
-=======
                         return self.create_error_response(
                             "Overlapping patches detected",
                             suggestion="patch",
                             hint="Please ensure your patches do not overlap",
                         )
->>>>>>> 32cba5b6
 
             # Apply patches
             for patch in sorted_patches:
@@ -439,9 +365,6 @@
                     and current_file_content
                     and expected_file_hash == ""
                 ):
-<<<<<<< HEAD
-                    return {"result": "error", "reason": "Unexpected error"}
-=======
                     return {
                         "result": "error",
                         "reason": "File hash validation required: Empty hash provided for existing file",
@@ -453,7 +376,6 @@
                             "expected_file_hash": expected_file_hash,
                         },
                     }
->>>>>>> 32cba5b6
 
                 # Calculate line ranges for zero-based indexing
                 start_zero = start - 1
@@ -471,10 +393,6 @@
                     # New file or empty file - treat as insertion
                     is_insertion = True
                 elif start_zero >= len(lines):
-<<<<<<< HEAD
-                    # Append mode - start exceeds total lines
-=======
->>>>>>> 32cba5b6
                     is_insertion = True
                 else:
                     # For modification mode, check the range_hash
@@ -496,11 +414,8 @@
                             return {
                                 "result": "error",
                                 "reason": "Content range hash mismatch - Please use get_text_file_contents tool with the same start and end to get current content and hashes, then retry with the updated hashes.",
-<<<<<<< HEAD
-=======
                                 "suggestion": "get",
                                 "hint": "Please run get_text_file_contents first to get current content and hashes",
->>>>>>> 32cba5b6
                             }
 
                 # Prepare new content
@@ -513,30 +428,12 @@
                 if not contents.strip():
                     return {
                         "result": "ok",
-<<<<<<< HEAD
-                        "file_hash": current_hash,  # Return current hash since no changes made
-=======
                         "file_hash": current_file_hash,  # Return current hash since no changes made
->>>>>>> 32cba5b6
                         "hint": "For content deletion, please consider using delete_text_file_contents instead of patch with empty content",
                         "suggestion": "delete",
                     }
 
                 # Set suggestions for alternative tools
-<<<<<<< HEAD
-                suggestion = None
-                hint = None
-                if not os.path.exists(file_path) or not current_content:
-                    suggestion = "append"
-                    hint = "For new or empty files, please consider using append_text_file_contents instead"
-                elif is_insertion:
-                    if start_zero >= len(lines):
-                        suggestion = "append"
-                        hint = "For adding content at the end of file, please consider using append_text_file_contents instead"
-                    else:
-                        suggestion = "insert"
-                        hint = "For inserting content within file, please consider using insert_text_file_contents instead"
-=======
                 suggestion_text: Optional[str] = None
                 hint_text: Optional[str] = None
                 if not os.path.exists(file_path) or not current_file_content:
@@ -549,7 +446,6 @@
                     else:
                         suggestion_text = "insert"
                         hint_text = "For inserting content within file, please consider using insert_text_file_contents instead"
->>>>>>> 32cba5b6
 
                 # Prepare the content
                 new_content = contents if contents.endswith("\n") else contents + "\n"
@@ -575,16 +471,6 @@
                 "result": "ok",
                 "file_hash": new_hash,
                 "reason": None,
-<<<<<<< HEAD
-                "suggestion": suggestion,
-                "hint": hint,
-            }
-
-        except FileNotFoundError:
-            return {"result": "error", "reason": f"File not found: {file_path}"}
-        except (IOError, UnicodeError, PermissionError) as e:
-            return {"result": "error", "reason": f"Error editing file: {str(e)}"}
-=======
                 "suggestion": suggestion_text,
                 "hint": hint_text,
             }
@@ -601,18 +487,16 @@
                 suggestion="patch",
                 hint="Please check file permissions and try again",
             )
->>>>>>> 32cba5b6
         except Exception as e:
             import traceback
 
             logger.error(f"Error: {str(e)}")
             logger.error(f"Traceback:\n{traceback.format_exc()}")
-<<<<<<< HEAD
-            return {
-                "result": "error",
-                "reason": "Unexpected error occurred",
-                "file_hash": None,
-            }
+            return self.create_error_response(
+                "Unexpected error occurred",
+                suggestion="patch",
+                hint="Please try again or report the issue if it persists",
+            )
 
     async def insert_text_file_contents(
         self,
@@ -714,114 +598,6 @@
         except FileNotFoundError:
             return {
                 "result": "error",
-=======
-            return self.create_error_response(
-                "Unexpected error occurred",
-                suggestion="patch",
-                hint="Please try again or report the issue if it persists",
-            )
-
-    async def insert_text_file_contents(
-        self,
-        file_path: str,
-        file_hash: str,
-        contents: str,
-        after: Optional[int] = None,
-        before: Optional[int] = None,
-        encoding: str = "utf-8",
-    ) -> Dict[str, Any]:
-        """Insert text content before or after a specific line in a file.
-
-        Args:
-            file_path (str): Path to the file to edit
-            file_hash (str): Expected hash of the file before editing
-            contents (str): Content to insert
-            after (Optional[int]): Line number after which to insert content
-            before (Optional[int]): Line number before which to insert content
-            encoding (str, optional): File encoding. Defaults to "utf-8"
-
-        Returns:
-            Dict[str, Any]: Results containing:
-                - result: "ok" or "error"
-                - hash: New file hash if successful
-                - reason: Error message if result is "error"
-        """
-        if (after is None and before is None) or (
-            after is not None and before is not None
-        ):
-            return {
-                "result": "error",
-                "reason": "Exactly one of 'after' or 'before' must be specified",
-                "hash": None,
-            }
-
-        try:
-            (
-                current_content,
-                _,
-                _,
-                current_hash,
-                total_lines,
-                _,
-            ) = await self.read_file_contents(
-                file_path,
-                encoding=encoding,
-            )
-
-            if current_hash != file_hash:
-                return {
-                    "result": "error",
-                    "reason": "File hash mismatch - Please use get_text_file_contents tool to get current content and hash",
-                    "hash": None,
-                }
-
-            # Split into lines, preserving line endings
-            lines = current_content.splitlines(keepends=True)
-
-            # Determine insertion point
-            if after is not None:
-                if after > total_lines:
-                    return {
-                        "result": "error",
-                        "reason": f"Line number {after} is beyond end of file (total lines: {total_lines})",
-                        "hash": None,
-                    }
-                insert_pos = after
-            else:  # before must be set due to earlier validation
-                assert before is not None
-                if before > total_lines + 1:
-                    return {
-                        "result": "error",
-                        "reason": f"Line number {before} is beyond end of file (total lines: {total_lines})",
-                        "hash": None,
-                    }
-                insert_pos = before - 1
-
-            # Ensure content ends with newline
-            if not contents.endswith("\n"):
-                contents += "\n"
-
-            # Insert the content
-            lines.insert(insert_pos, contents)
-
-            # Join lines and write back to file
-            final_content = "".join(lines)
-            with open(file_path, "w", encoding=encoding) as f:
-                f.write(final_content)
-
-            # Calculate new hash
-            new_hash = self.calculate_hash(final_content)
-
-            return {
-                "result": "ok",
-                "hash": new_hash,
-                "reason": None,
-            }
-
-        except FileNotFoundError:
-            return {
-                "result": "error",
->>>>>>> 32cba5b6
                 "reason": f"File not found: {file_path}",
                 "hash": None,
             }
