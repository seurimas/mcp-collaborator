--- conflicted
+++ resolved
@@ -34,28 +34,17 @@
     )
 
     @model_validator(mode="after")
-<<<<<<< HEAD
-    def validate_end_line(self) -> "EditPatch":
-        """Validate that end line is present when not in append mode."""
-=======
     def validate_range_hash(self) -> "EditPatch":
         """Validate that range_hash is set and handle end field validation."""
->>>>>>> 32cba5b6
         # range_hash must be explicitly set
         if self.range_hash is None:
             raise ValueError("range_hash is required")
 
-<<<<<<< HEAD
-        # For modifications (non-empty range_hash), end is required
-        if self.range_hash != "" and self.end is None:
-            raise ValueError("end line is required when not in append mode")
-=======
         # For safety, convert None to the special range hash value
         if self.end is None and self.range_hash != "":
             # Special case: patch with end=None is allowed
             pass
 
->>>>>>> 32cba5b6
         return self
 
 
