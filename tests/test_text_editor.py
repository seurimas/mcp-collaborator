"""Tests for the TextEditor class."""

import os

import pytest

from mcp_text_editor.text_editor import TextEditor


@pytest.fixture
def editor():
    """Create TextEditor instance."""
    return TextEditor()


@pytest.mark.asyncio
async def test_calculate_hash(editor):
    """Test hash calculation."""
    content = "test content"
    hash1 = editor.calculate_hash(content)
    hash2 = editor.calculate_hash(content)
    assert hash1 == hash2
    assert isinstance(hash1, str)
    assert len(hash1) == 64  # SHA-256 hash length


@pytest.mark.asyncio
async def test_read_file_contents(editor, test_file):
    """Test reading file contents."""
    # Test reading entire file
    content, start, end, hash_value, total_lines, size = (
        await editor.read_file_contents(test_file)
    )
    assert content == "Line 1\nLine 2\nLine 3\nLine 4\nLine 5\n"
    assert start == 1
    assert end == 5
    assert isinstance(hash_value, str)
    assert total_lines == 5
    assert size == len(content)

    # Test reading specific lines
    content, start, end, hash_value, total_lines, size = (
        await editor.read_file_contents(test_file, line_start=2, line_end=4)
    )
    assert content == "Line 2\nLine 3\nLine 4\n"
    assert start == 2
    assert end == 4
    assert isinstance(hash_value, str)
    assert total_lines == 5  # Total lines in file should remain the same
    assert size == len(content)  # Size should match the selected content


@pytest.mark.asyncio
async def test_read_file_contents_invalid_file(editor):
    """Test reading non-existent file."""
    with pytest.raises(FileNotFoundError):
        await editor.read_file_contents("nonexistent.txt")


@pytest.mark.asyncio
async def test_edit_file_contents(editor, test_file):
    """Test editing file contents."""
    # Read initial content and calculate hash
    ranges = [{"file_path": test_file, "ranges": [{"start": 2, "end": 3}]}]
    range_result = await editor.read_multiple_ranges(ranges)
    target_range = range_result[test_file][0]
    range_hash = target_range["range_hash"]

    content, _, _, initial_hash, _, _ = await editor.read_file_contents(test_file)

    # Create edit operation
    patches = [
        {
            "line_start": 2,
            "line_end": 3,
            "contents": "Modified Line 2\n",
            "range_hash": range_hash,
        }
    ]

    # Apply edit
    result = await editor.edit_file_contents(test_file, initial_hash, patches)
    assert result["result"] == "ok"

    # Verify changes
    new_content, _, _, new_hash, _, _ = await editor.read_file_contents(test_file)
    assert "Modified Line 2" in new_content
    assert result["file_hash"] == new_hash


@pytest.mark.asyncio
async def test_edit_file_contents_conflict(editor, test_file):
    """Test editing file with conflict."""
    # Get range hashes for the area we want to modify
    ranges = [{"file_path": test_file, "ranges": [{"start": 1, "end": 2}]}]
    range_result = await editor.read_multiple_ranges(ranges)
    range_hash = range_result[test_file][0]["range_hash"]

    # Read initial file hash
    _, _, _, initial_hash, _, _ = await editor.read_file_contents(test_file)

    # Create edit operation with incorrect file hash but correct range hash
    patches = [
        {
            "line_start": 1,
            "line_end": 2,
            "contents": "New content\n",
            "range_hash": range_hash,
        }
    ]

    # Attempt edit with incorrect file hash
    result = await editor.edit_file_contents(test_file, "incorrect_hash", patches)
    assert result["result"] == "error"
    assert "hash mismatch" in result["reason"].lower()
    assert result["content"] is not None


@pytest.mark.asyncio
async def test_edit_file_contents_range_hash_mismatch(editor, test_file):
    """Test editing file with range_hash mismatch."""
    # Read initial content and hash
    content, _, _, initial_hash, _, _ = await editor.read_file_contents(test_file)

    # Create edit operation with incorrect range_hash
    patches = [
        {
            "line_start": 2,
            "line_end": 3,
            "contents": "Modified Line 2\n",
            "range_hash": "incorrect_range_hash",
        }
    ]

    # Apply edit
    result = await editor.edit_file_contents(test_file, initial_hash, patches)
    assert result["result"] == "error"
    assert "range hash mismatch" in result["reason"].lower()
    assert result["hash"] is None
    assert result["content"] is not None  # Should return original content


@pytest.mark.asyncio
async def test_edit_file_contents_missing_range_hash(editor, test_file):
    """Test editing file with missing range_hash."""
    # Read initial content and hash
    content, _, _, initial_hash, _, _ = await editor.read_file_contents(test_file)

    # Create edit operation without range_hash
    patches = [
        {
            "line_start": 2,
            "line_end": 3,
            "contents": "Modified Line 2\n",
            # range_hash is intentionally omitted
        }
    ]

    # Apply edit
    result = await editor.edit_file_contents(test_file, initial_hash, patches)
    assert result["result"] == "error"
    assert "range_hash is required" in result["reason"].lower()
    assert result["hash"] is None
    assert result["content"] is not None  # Should return original content


@pytest.mark.asyncio
async def test_edit_file_contents_overlapping_patches(editor, test_file):
    """Test editing with overlapping patches."""
    # Get range hashes for the areas we want to modify
    ranges = [
        {
            "file_path": test_file,
            "ranges": [
                {"start": 1, "end": 3},  # First three lines
                {"start": 2, "end": 4},  # Lines 2-4
            ],
        }
    ]
    range_result = await editor.read_multiple_ranges(ranges)
    range1_hash = range_result[test_file][0]["range_hash"]
    range2_hash = range_result[test_file][1]["range_hash"]

    content, _, _, initial_hash, _, _ = await editor.read_file_contents(test_file)

    # Create patches with overlap
    patches = [
        {
            "line_start": 1,
            "line_end": 3,
            "contents": "New Lines 1-2\n",
            "range_hash": range1_hash,
        },
        {
            "line_start": 2,
            "line_end": 4,
            "contents": "Overlapping Lines 2-3\n",
            "range_hash": range2_hash,
        },
    ]

    # Attempt edit
    result = await editor.edit_file_contents(test_file, initial_hash, patches)

    # Verify that overlapping patches are detected
    assert result["result"] == "error"
    assert "overlapping patches" in result["reason"].lower()
    assert result["hash"] is None
    assert result["content"] is not None


@pytest.mark.asyncio
async def test_edit_file_contents_multiple_patches(editor, tmp_path):
    """Test editing file with multiple patches applied from bottom to top."""
    # Create a test file
    test_file = tmp_path / "multiple_patches_test.txt"
    test_content = "aaaa\nbbbb\ncccc\ndddd\n"
    test_file.write_text(test_content)

    # Get range hashes for the areas we want to modify
    ranges = [
        {
            "file_path": str(test_file),
            "ranges": [{"start": 1, "end": 1}, {"start": 4, "end": 4}],
        }
    ]
    range_result = await editor.read_multiple_ranges(ranges)
    range1_hash = range_result[str(test_file)][0]["range_hash"]
    range2_hash = range_result[str(test_file)][1]["range_hash"]

    # Read initial content and hash
    content, _, _, initial_hash, _, _ = await editor.read_file_contents(str(test_file))

    # Create patches that need to be applied from bottom to top
    patches = [
        {
            "line_start": 1,
            "line_end": 1,
            "contents": "aaaa\naaaa",
            "range_hash": range1_hash,
        },
        {
            "line_start": 4,
            "line_end": 4,
            "contents": "dddd\ndddd",
            "range_hash": range2_hash,
        },
    ]
    # Apply patches
    result = await editor.edit_file_contents(str(test_file), initial_hash, patches)
    assert result["result"] == "ok"

    # Verify the final content
    expected_content = "aaaa\naaaa\nbbbb\ncccc\ndddd\ndddd\n"
    final_content = test_file.read_text()
    assert final_content == expected_content


@pytest.mark.asyncio
async def test_edit_file_contents_multiple_patches_different_orders(editor, tmp_path):
    """Test that patches are applied correctly regardless of input order."""
    expected_content = "aaaa\naaaa\nbbbb\ncccc\ndddd\ndddd\n"

    # Function to get range hashes for the test file
    async def get_range_hashes(file_path):
        ranges = [
            {
                "file_path": file_path,
                "ranges": [{"start": 1, "end": 1}, {"start": 4, "end": 4}],
            }
        ]
        range_result = await editor.read_multiple_ranges(ranges)
        return (
            range_result[file_path][0]["range_hash"],
            range_result[file_path][1]["range_hash"],
        )

    for test_number in range(1, 3):
        # Create a fresh test file for each case
        test_file = tmp_path / f"multiple_patches_order_test_{test_number}.txt"
        test_content = "aaaa\nbbbb\ncccc\ndddd\n"
        test_file.write_text(test_content)

        # Get range hashes
        range1_hash, range2_hash = await get_range_hashes(str(test_file))

        # Read initial content and hash
        content, _, _, initial_hash, _, _ = await editor.read_file_contents(
            str(test_file)
        )

        # Create test case patches with the appropriate hashes
        patches = [
            {
                "line_start": 4 if test_number == 1 else 1,
                "line_end": 4 if test_number == 1 else 1,
                "contents": "dddd\ndddd" if test_number == 1 else "aaaa\naaaa",
                "range_hash": range2_hash if test_number == 1 else range1_hash,
            },
            {
                "line_start": 1 if test_number == 1 else 4,
                "line_end": 1 if test_number == 1 else 4,
                "contents": "aaaa\naaaa" if test_number == 1 else "dddd\ndddd",
                "range_hash": range1_hash if test_number == 1 else range2_hash,
            },
        ]

        # Apply patches
        result = await editor.edit_file_contents(str(test_file), initial_hash, patches)
        assert result["result"] == "ok", f"Failed for test case {test_number}"

        # Verify the final content
        final_content = test_file.read_text()
        assert final_content == expected_content, (
            f"Content mismatch for test case {test_number}\n"
            f"Expected:\n{expected_content}\n"
            f"Got:\n{final_content}"
        )


@pytest.mark.asyncio
@pytest.mark.asyncio
async def test_edit_file_contents_complex_multiple_patches(editor, tmp_path):
    """Test editing with complex multiple patches including insertions and replacements."""
    # Create a test file
    test_file = tmp_path / "complex_patches_test.txt"
    test_content = "1111\n2222\n3333\n4444\n5555\n"
    test_file.write_text(test_content)

    # Get range hashes for the areas we want to modify
    ranges = [
        {
            "file_path": str(test_file),
            "ranges": [{"start": 1, "end": 2}, {"start": 4, "end": 5}],
        }
    ]
    range_result = await editor.read_multiple_ranges(ranges)
    range1_hash = range_result[str(test_file)][0]["range_hash"]
    range2_hash = range_result[str(test_file)][1]["range_hash"]

    # Read initial content and hash
    content, _, _, initial_hash, _, _ = await editor.read_file_contents(str(test_file))

    # Create complex patches
    patches = [
        {
            "line_start": 1,
            "line_end": 2,
            "contents": "1111\n1111\n2222",  # Replace and add line at the top
            "range_hash": range1_hash,
        },
        {
            "line_start": 4,
            "line_end": 5,
            "contents": "4444\n4444\n5555\n5555",  # Replace and add lines at the bottom
            "range_hash": range2_hash,
        },
    ]

    # Apply patches
    result = await editor.edit_file_contents(str(test_file), initial_hash, patches)
    assert result["result"] == "ok"

    # Verify the final content
    expected_content = "1111\n1111\n2222\n3333\n4444\n4444\n5555\n5555\n"
    final_content = test_file.read_text()
    assert final_content == expected_content
    """Test editing with proper newline handling."""
    # Create a test file with mixed newline endings
    test_file = tmp_path / "newline_test.txt"
    test_content = "line1\nline2\nline3\n"
    test_file.write_text(test_content)

    # Get range hash for line 2
    ranges = [{"file_path": str(test_file), "ranges": [{"start": 2, "end": 2}]}]
    range_result = await editor.read_multiple_ranges(ranges)
    range_hash = range_result[str(test_file)][0]["range_hash"]

    # Read initial content and hash
    content, _, _, initial_hash, _, _ = await editor.read_file_contents(str(test_file))

    # Create patches that should preserve newlines
    patches = [
        {
            "line_start": 2,
            "line_end": 2,
            "contents": "new line2",  # No explicit newline
            "range_hash": range_hash,
        },
    ]

    # Apply patches
    result = await editor.edit_file_contents(str(test_file), initial_hash, patches)
    assert result["result"] == "ok"

    # Verify the final content has preserved newlines
    expected_content = "line1\nnew line2\nline3\n"
    final_content = test_file.read_text()
    assert final_content == expected_content


@pytest.mark.asyncio
async def test_read_multiple_ranges(editor, test_file):
    """Test reading multiple ranges including ranges with no end specified."""
    ranges = [
        {
            "file_path": test_file,
            "ranges": [
                {"start": 1},  # Read from start to end (no end specified)
                {"start": 2, "end": 4},  # Read specific range
            ],
        }
    ]

    result = await editor.read_multiple_ranges(ranges)

    # Check first range (entire file)
    first_range = result[test_file][0]
    assert first_range["content"] == "Line 1\nLine 2\nLine 3\nLine 4\nLine 5\n"
    assert first_range["start_line"] == 1
    assert first_range["end_line"] == 5
    assert first_range["total_lines"] == 5

    # Check second range (specific lines)
    second_range = result[test_file][1]
    assert second_range["content"] == "Line 2\nLine 3\nLine 4\n"
    assert second_range["start_line"] == 2
    assert second_range["end_line"] == 4


@pytest.mark.asyncio
async def test_read_multiple_ranges_out_of_bounds_start(editor, test_file):
    """Test reading ranges where start line exceeds file length."""
    ranges = [
        {
            "file_path": test_file,
            "ranges": [
                {"start": 1000},  # Way beyond file end
                {"start": 6},  # Just beyond file end
            ],
        }
    ]

    result = await editor.read_multiple_ranges(ranges)

    # Check first range (start line way beyond file end)
    first_range = result[test_file][0]
    assert first_range["content"] == ""
    assert first_range["start_line"] == 1000
    assert first_range["end_line"] == 1000
    assert first_range["total_lines"] == 5
    assert first_range["content_size"] == 0

    # Check second range (start line just beyond file end)
    second_range = result[test_file][1]
    assert second_range["content"] == ""
    assert second_range["start_line"] == 6
    assert second_range["end_line"] == 6
    assert second_range["total_lines"] == 5
    assert second_range["content_size"] == 0


@pytest.mark.asyncio
async def test_read_multiple_ranges_out_of_bounds_end(editor, test_file):
    """Test reading ranges where end line exceeds file length."""
    ranges = [
        {
            "file_path": test_file,
            "ranges": [
                {"start": 1, "end": 1000},  # End way beyond file end
                {"start": 2, "end": 6},  # End just beyond file end
            ],
        }
    ]

    result = await editor.read_multiple_ranges(ranges)

    # Check first range (end line way beyond file end)
    first_range = result[test_file][0]
    assert first_range["content"] == "Line 1\nLine 2\nLine 3\nLine 4\nLine 5\n"
    assert first_range["start_line"] == 1
    assert first_range["end_line"] == 5
    assert first_range["total_lines"] == 5
    assert first_range["content_size"] == len(first_range["content"])

    # Check second range (end line just beyond file end)
    second_range = result[test_file][1]
    assert second_range["content"] == "Line 2\nLine 3\nLine 4\nLine 5\n"
    assert second_range["start_line"] == 2
    assert second_range["end_line"] == 5
    assert second_range["total_lines"] == 5
    assert second_range["content_size"] == len(second_range["content"])


@pytest.mark.asyncio
async def test_validate_file_path(editor):
    """Test file path validation."""
    # Valid path
    editor._validate_file_path("/path/to/file.txt")

    # Test path traversal attempt
    with pytest.raises(ValueError, match="Path traversal not allowed"):
        editor._validate_file_path("../path/to/file.txt")
    with pytest.raises(ValueError, match="Path traversal not allowed"):
        editor._validate_file_path("folder/../file.txt")


@pytest.mark.asyncio
async def test_validate_environment():
    """Test environment validation."""
    editor = TextEditor()
    # Currently just verifies it can be called without error
    editor._validate_environment()


@pytest.mark.asyncio
async def test_edit_file_contents_io_error(editor, tmp_path):
    """Test editing file with IO error."""
    test_file = tmp_path / "io_error_test.txt"
    test_file.write_text("test content")

    # Get the range hash first
    ranges = [{"file_path": str(test_file), "ranges": [{"start": 1, "end": 1}]}]
    range_result = await editor.read_multiple_ranges(ranges)
    range_hash = range_result[str(test_file)][0]["range_hash"]

    # Make file read-only
    test_file.chmod(0o444)

    result = await editor.edit_file_contents(
        str(test_file),
        editor.calculate_hash("test content"),
        [
            {
                "line_start": 1,
                "line_end": 1,
                "contents": "new content",
                "range_hash": range_hash,
            }
        ],
    )

    assert result["result"] == "error"
    assert "permission denied" in result["reason"].lower()
    # Restore permissions for cleanup
    test_file.chmod(0o644)


@pytest.mark.asyncio
async def test_read_file_contents_sjis(editor, test_file_sjis):
    """Test reading Shift-JIS encoded file.

    This test verifies that:
    1. The text editor can detect and read Shift-JIS encoded files
    2. The content is correctly decoded to Unicode
    3. Line counting works correctly with multi-byte characters
    """
    # Test reading entire file
    content, start, end, hash_value, total_lines, size = (
        await editor.read_file_contents(test_file_sjis)
    )

    # The expected string contains Japanese characters '\u30c6\u30b9\u30c8' (test)
    # followed by numbers 1-3, each on a new line
    expected = "\u30c6\u30b9\u30c81\n\u30c6\u30b9\u30c82\n\u30c6\u30b9\u30c83\n"
    assert content == expected
    assert start == 1
    assert end == 3  # 3 lines total
    assert isinstance(hash_value, str)
    assert len(hash_value) == 64  # SHA-256 hash
    assert total_lines == 3
    actual_size = os.path.getsize(test_file_sjis)
    assert size == actual_size

    # Test reading specific lines
    content, start, end, hash_value, total_lines, size = (
        await editor.read_file_contents(test_file_sjis, line_start=2, line_end=3)
    )
    expected_partial = "\u30c6\u30b9\u30c82\n\u30c6\u30b9\u30c83\n"
    assert content == expected_partial
    assert start == 2
    assert end == 3
    assert isinstance(hash_value, str)
    assert len(hash_value) == 64
    assert total_lines == 3  # Total lines in file should remain the same
    assert size == len(content.encode("shift-jis"))


@pytest.mark.asyncio
async def test_range_hash_calculation(editor, test_file):
    """Test range hash calculation functionality."""
    # Test reading entire file first
    content, start, end, file_hash, total_lines, size = await editor.read_file_contents(
        test_file
    )

    # Then read multiple ranges
    ranges = [
        {
            "file_path": test_file,
            "ranges": [
                {"start": 1, "end": 3},  # First three lines
                {"start": 4, "end": 5},  # Last two lines
            ],
        }
    ]

    result = await editor.read_multiple_ranges(ranges)
    ranges_result = result[test_file]

    # Verify that each range has a range_hash
    for range_data in ranges_result:
        assert "range_hash" in range_data, "range_hash should be present in results"
        assert isinstance(range_data["range_hash"], str)
        assert len(range_data["range_hash"]) == 64  # SHA-256 hash length

    # Verify that range_hash is different for different ranges
    assert ranges_result[0]["range_hash"] != ranges_result[1]["range_hash"]

    # Verify that range_hash remains consistent for same content
    repeat_result = await editor.read_multiple_ranges(ranges)
    assert (
        result[test_file][0]["range_hash"] == repeat_result[test_file][0]["range_hash"]
    )
    assert (
        result[test_file][1]["range_hash"] == repeat_result[test_file][1]["range_hash"]
    )


@pytest.mark.asyncio
async def test_edit_new_file(editor, tmp_path):
    """Test creating and editing a new file."""
    new_file = tmp_path / "new_file.txt"
    initial_content = "This is a new file\n"

    # Create edit operation for new file
    result = await editor.edit_file_contents(
        str(new_file),
        "",  # Empty hash for new file
        [
            {
                "line_start": 1,
                "line_end": 1,
                "contents": initial_content,
                "range_hash": editor.calculate_hash(
                    ""
                ),  # Empty content hash for new file
            }
        ],
    )

    # Verify file creation was successful
    assert result["result"] == "ok"
    assert result["file_hash"] is not None
    assert new_file.exists()

    # Verify content
    content = new_file.read_text()
    assert content == initial_content

    # Try to append content
    second_content = "This is the second line\n"
    result = await editor.edit_file_contents(
        str(new_file),
        result["file_hash"],  # Use hash from previous operation
        [
            {
                "line_start": 2,
                "line_end": 1,  # End before start indicates append
                "contents": second_content,
                "range_hash": editor.calculate_hash(""),  # Empty hash for append
            }
        ],
    )

    # Verify append was successful
    assert result["result"] == "ok"
    assert result["file_hash"] is not None

    # Final content check
    content = new_file.read_text()
    assert content == initial_content + second_content


@pytest.mark.asyncio
<<<<<<< HEAD
async def test_create_empty_file(editor, tmp_path):
    """Test creating an empty file."""
    empty_file = tmp_path / "empty.txt"

    # Create an empty file
    result = await editor.edit_file_contents(
        str(empty_file),
        "",  # Empty hash for new file
        [{"line_start": 1, "contents": ""}],  # No range_hash needed for new file
    )

    # Verify file creation was successful
    assert result["result"] == "ok"
    assert result["file_hash"] is not None
    assert empty_file.exists()

    # Verify file is empty except for a newline
    content = empty_file.read_text()
    assert content == "\n"  # Should contain just a newline

    # Verify file stats
    file_stats = await editor.read_file_contents(str(empty_file))
    content, start, end, hash_value, total_lines, size = file_stats
    assert content == "\n"
    assert total_lines == 1
    assert size == len(content)
=======
async def test_append_content_without_range_hash(editor, tmp_path):
    """Test appending content to an existing file without range_hash.

    This test verifies that:
    1. Content can be appended to an existing file
    2. Appending works when line_end < line_start
    3. Range hash is not required for appending
    4. File hash consistency is maintained
    """
    # Create a test file with initial content
    test_file = tmp_path / "append_test.txt"
    initial_content = "Initial line 1\nInitial line 2\n"
    test_file.write_text(initial_content)

    # Get file hash and total lines
    content, _, _, initial_hash, total_lines, _ = await editor.read_file_contents(
        str(test_file)
    )

    # Append new content without range_hash
    new_content = "New line 3\nNew line 4\n"
    result = await editor.edit_file_contents(
        str(test_file),
        initial_hash,
        [
            {
                "line_start": total_lines + 1,
                "line_end": total_lines,  # end < start indicates append
                "contents": new_content,
                # No range_hash needed for append operation
            }
        ],
    )

    # Verify append was successful
    assert result["result"] == "ok"
    assert result["hash"] is not None

    # Verify content
    content = test_file.read_text()
    assert content == initial_content + new_content
>>>>>>> dcd7995e
<|MERGE_RESOLUTION|>--- conflicted
+++ resolved
@@ -683,34 +683,6 @@
 
 
 @pytest.mark.asyncio
-<<<<<<< HEAD
-async def test_create_empty_file(editor, tmp_path):
-    """Test creating an empty file."""
-    empty_file = tmp_path / "empty.txt"
-
-    # Create an empty file
-    result = await editor.edit_file_contents(
-        str(empty_file),
-        "",  # Empty hash for new file
-        [{"line_start": 1, "contents": ""}],  # No range_hash needed for new file
-    )
-
-    # Verify file creation was successful
-    assert result["result"] == "ok"
-    assert result["file_hash"] is not None
-    assert empty_file.exists()
-
-    # Verify file is empty except for a newline
-    content = empty_file.read_text()
-    assert content == "\n"  # Should contain just a newline
-
-    # Verify file stats
-    file_stats = await editor.read_file_contents(str(empty_file))
-    content, start, end, hash_value, total_lines, size = file_stats
-    assert content == "\n"
-    assert total_lines == 1
-    assert size == len(content)
-=======
 async def test_append_content_without_range_hash(editor, tmp_path):
     """Test appending content to an existing file without range_hash.
 
@@ -752,4 +724,32 @@
     # Verify content
     content = test_file.read_text()
     assert content == initial_content + new_content
->>>>>>> dcd7995e
+
+
+@pytest.mark.asyncio
+async def test_create_empty_file(editor, tmp_path):
+    """Test creating an empty file."""
+    empty_file = tmp_path / "empty.txt"
+
+    # Create an empty file
+    result = await editor.edit_file_contents(
+        str(empty_file),
+        "",  # Empty hash for new file
+        [{"line_start": 1, "contents": ""}],  # No range_hash needed for new file
+    )
+
+    # Verify file creation was successful
+    assert result["result"] == "ok"
+    assert result["file_hash"] is not None
+    assert empty_file.exists()
+
+    # Verify file is empty except for a newline
+    content = empty_file.read_text()
+    assert content == "\n"  # Should contain just a newline
+
+    # Verify file stats
+    file_stats = await editor.read_file_contents(str(empty_file))
+    content, start, end, hash_value, total_lines, size = file_stats
+    assert content == "\n"
+    assert total_lines == 1
+    assert size == len(content)